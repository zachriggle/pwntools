--- conflicted
+++ resolved
@@ -1,5 +1 @@
-<<<<<<< HEAD
-__version__ = '3.7.0dev'
-=======
-__version__ = '3.6.0'
->>>>>>> 043627a5
+__version__ = '3.7.0beta0'