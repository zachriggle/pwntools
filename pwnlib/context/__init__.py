#!/usr/bin/env python2
# -*- coding: utf-8 -*-
"""
Implements context management so that nested/scoped contexts and threaded
contexts work properly and as expected.
"""
import collections
import functools
import logging
import os
import platform
import socket
import stat
import string
import subprocess
import sys
import threading
import time

import socks

from ..device import Device
from ..timeout import Timeout

_original_socket = socket.socket

class _devnull(object):
    name = None
    def write(self, *a, **kw): pass
    def read(self, *a, **kw):  return ''
    def flush(self, *a, **kw): pass
    def close(self, *a, **kw): pass

class _defaultdict(dict):
    """
    Dictionary which loads missing keys from another dictionary.

    This is neccesary because the ``default_factory`` method of
    :class:`collections.defaultdict` does not provide the key.

    Examples:

        >>> a = {'foo': 'bar'}
        >>> b = pwnlib.context._defaultdict(a)
        >>> b['foo']
        'bar'
        >>> 'foo' in b
        False
        >>> b['foo'] = 'baz'
        >>> b['foo']
        'baz'
        >>> del b['foo']
        >>> b['foo']
        'bar'

        >>> a = {'foo': 'bar'}
        >>> b = pwnlib.context._defaultdict(a)
        >>> b['baz'] #doctest: +ELLIPSIS
        Traceback (most recent call last):
        ...
        KeyError: 'baz'
    """
    def __init__(self, default=None):
        super(_defaultdict, self).__init__()
        if default is None:
            default = {}

        self.default = default


    def __missing__(self, key):
        return self.default[key]

class _DictStack(object):
    """
    Manages a dictionary-like object, permitting saving and restoring from
    a stack of states via :func:`push` and :func:`pop`.

    The underlying object used as ``default`` must implement ``copy``, ``clear``,
    and ``update``.

    Examples:

        >>> t = pwnlib.context._DictStack(default={})
        >>> t['key'] = 'value'
        >>> t
        {'key': 'value'}
        >>> t.push()
        >>> t
        {'key': 'value'}
        >>> t['key'] = 'value2'
        >>> t
        {'key': 'value2'}
        >>> t.pop()
        >>> t
        {'key': 'value'}
    """
    def __init__(self, default):
        self._current = _defaultdict(default)
        self.__stack  = []

    def push(self):
        self.__stack.append(self._current.copy())

    def pop(self):
        self._current.clear()
        self._current.update(self.__stack.pop())

    def copy(self):
        return self._current.copy()

    # Pass-through container emulation routines
    def __len__(self):              return self._current.__len__()
    def __delitem__(self, k):       return self._current.__delitem__(k)
    def __getitem__(self, k):       return self._current.__getitem__(k)
    def __setitem__(self, k, v):    return self._current.__setitem__(k, v)
    def __contains__(self, k):      return self._current.__contains__(k)
    def __iter__(self):             return self._current.__iter__()
    def __repr__(self):             return self._current.__repr__()
    def __eq__(self, other):        return self._current.__eq__(other)

    # Required for keyword expansion operator ** to work
    def keys(self):                 return self._current.keys()
    def values(self):               return self._current.values()
    def items(self):                return self._current.items()


class _Tls_DictStack(threading.local, _DictStack):
    """
    Per-thread implementation of :class:`_DictStack`.

    Examples:

        >>> t = pwnlib.context._Tls_DictStack({})
        >>> t['key'] = 'value'
        >>> print t
        {'key': 'value'}
        >>> def p(): print t
        >>> thread = threading.Thread(target=p)
        >>> _ = (thread.start(), thread.join())
        {}
    """
    pass


def _validator(validator):
    """
    Validator that tis tightly coupled to the implementation
    of the classes here.

    This expects that the object has a ._tls property which
    is of type _DictStack.
    """

    name = validator.__name__
    doc  = validator.__doc__

    def fget(self):
        return self._tls[name]

    def fset(self, val):
        self._tls[name] = validator(self, val)

    def fdel(self):
        self._tls._current.pop(name,None)

    return property(fget, fset, fdel, doc)

class Thread(threading.Thread):
    """
    Instantiates a context-aware thread, which inherit its context when it is
    instantiated. The class can be accessed both on the context module as
    `pwnlib.context.Thread` and on the context singleton object inside the
    context module as `pwnlib.context.context.Thread`.

    Threads created by using the native :class`threading`.Thread` will have a
    clean (default) context.

    Regardless of the mechanism used to create any thread, the context
    is de-coupled from the parent thread, so changes do not cascade
    to child or parent.

    Saves a copy of the context when instantiated (at ``__init__``)
    and updates the new thread's context before passing control
    to the user code via ``run`` or ``target=``.

    Examples:

        >>> context.clear()
        >>> context.update(arch='arm')
        >>> def p():
        ...     print context.arch
        ...     context.arch = 'mips'
        ...     print context.arch
        >>> # Note that a normal Thread starts with a clean context
        >>> # (i386 is the default architecture)
        >>> t = threading.Thread(target=p)
        >>> _=(t.start(), t.join())
        i386
        mips
        >>> # Note that the main Thread's context is unchanged
        >>> print context.arch
        arm
        >>> # Note that a context-aware Thread receives a copy of the context
        >>> t = pwnlib.context.Thread(target=p)
        >>> _=(t.start(), t.join())
        arm
        mips
        >>> # Again, the main thread is unchanged
        >>> print context.arch
        arm

    Implementation Details:

        This class implemented by hooking the private function
        :func:`threading.Thread._Thread_bootstrap`, which is called before
        passing control to :func:`threading.Thread.run`.

        This could be done by overriding ``run`` itself, but we would have to
        ensure that all uses of the class would only ever use the keyword
        ``target=`` for ``__init__``, or that all subclasses invoke
        ``super(Subclass.self).set_up_context()`` or similar.
    """
    def __init__(self, *args, **kwargs):
        super(Thread, self).__init__(*args, **kwargs)
        self.old = context.copy()

    def __bootstrap(self):
        """
        Implementation Details:
            This only works because the class is named ``Thread``.
            If its name is changed, we have to implement this hook
            differently.
        """
        context.update(**self.old)
        super(Thread, self).__bootstrap()

def _longest(d):
    """
    Returns an OrderedDict with the contents of the input dictionary ``d``
    sorted by the length of the keys, in descending order.

    This is useful for performing substring matching via ``str.startswith``,
    as it ensures the most complete match will be found.

    >>> data = {'a': 1, 'bb': 2, 'ccc': 3}
    >>> _longest(data) == data
    True
    >>> for i in _longest(data): print i
    ccc
    bb
    a
    """
    return collections.OrderedDict((k,d[k]) for k in sorted(d, key=len, reverse=True))

def TlsProperty(object):
    def __get__(self, obj, objtype=None):
        return obj._tls

class ContextType(object):
    r"""
    Class for specifying information about the target machine.
    Intended for use as a pseudo-singleton through the global
    variable ``pwnlib.context.context``, available via
    ``from pwn import *`` as ``context``.

    The context is usually specified at the top of the Python file for clarity. ::

        #!/usr/bin/env python
        context.update(arch='i386', os='linux')

    Currently supported properties and their defaults are listed below.
    The defaults are inherited from :data:`pwnlib.context.ContextType.defaults`.

    Additionally, the context is thread-aware when using
    :class:`pwnlib.context.Thread` instead of :class:`threading.Thread`
    (all internal ``pwntools`` threads use the former).

    The context is also scope-aware by using the ``with`` keyword.

    Examples:

        >>> context.clear()
        >>> context.update(os='linux') # doctest: +ELLIPSIS
        >>> context.os == 'linux'
        True
        >>> context.arch = 'arm'
        >>> vars(context) == {'arch': 'arm', 'bits': 32, 'endian': 'little', 'os': 'linux'}
        True
        >>> context.endian
        'little'
        >>> context.bits
        32
        >>> def nop():
        ...   print pwnlib.asm.asm('nop').encode('hex')
        >>> nop()
        00f020e3
        >>> with context.local(arch = 'i386'):
        ...   nop()
        90
        >>> from pwnlib.context import Thread as PwnThread
        >>> from threading      import Thread as NormalThread
        >>> with context.local(arch = 'mips'):
        ...     pwnthread = PwnThread(target=nop)
        ...     thread    = NormalThread(target=nop)
        >>> # Normal thread uses the default value for arch, 'i386'
        >>> _=(thread.start(), thread.join())
        90
        >>> # Pwnthread uses the correct context from creation-time
        >>> _=(pwnthread.start(), pwnthread.join())
        00000000
        >>> nop()
        00f020e3
    """

    #
    # Use of 'slots' is a heavy-handed way to prevent accidents
    # like 'context.architecture=' instead of 'context.arch='.
    #
    # Setting any properties on a ContextType object will throw an
    # exception.
    #
    __slots__ = '_tls',

    #: Default values for :class:`pwnlib.context.ContextType`
    defaults = {
        'adb_host': 'localhost',
        'adb_port': 5037,
        'arch': 'i386',
        'aslr': True,
        'binary': None,
        'bits': 32,
        'buffer_size': 4096,
        'device': os.getenv('ANDROID_SERIAL', None) or None,
        'endian': 'little',
        'kernel': None,
        'log_level': logging.INFO,
        'log_file': _devnull(),
        'log_console': sys.stdout,
        'randomize': False,
        'newline': '\n',
        'noptrace': False,
        'os': 'linux',
        'proxy': None,
        'signed': False,
        'terminal': None,
        'timeout': Timeout.maximum,
    }

    #: Valid values for :meth:`pwnlib.context.ContextType.os`
    oses = sorted(('linux','freebsd','windows','cgc','android'))

    big_32    = {'endian': 'big', 'bits': 32}
    big_64    = {'endian': 'big', 'bits': 64}
    little_8  = {'endian': 'little', 'bits': 8}
    little_16 = {'endian': 'little', 'bits': 16}
    little_32 = {'endian': 'little', 'bits': 32}
    little_64 = {'endian': 'little', 'bits': 64}

    #: Keys are valid values for :meth:`pwnlib.context.ContextType.arch`.
    #
    #: Values are defaults which are set when
    #: :attr:`pwnlib.context.ContextType.arch` is set
    architectures = _longest({
        'aarch64':   little_64,
        'alpha':     little_64,
        'avr':       little_8,
        'amd64':     little_64,
        'arm':       little_32,
        'cris':      little_32,
        'i386':      little_32,
        'ia64':      big_64,
        'm68k':      big_32,
        'mips':      little_32,
        'mips64':    little_64,
        'msp430':    little_16,
        'powerpc':   big_32,
        'powerpc64': big_64,
        's390':      big_32,
        'sparc':     big_32,
        'sparc64':   big_64,
        'thumb':     little_32,
        'vax':       little_32,
    })

    #: Valid values for :attr:`endian`
    endiannesses = _longest({
        'be':     'big',
        'eb':     'big',
        'big':    'big',
        'le':     'little',
        'el':     'little',
        'little': 'little'
    })

    #: Valid string values for :attr:`signed`
    signednesses = {
        'unsigned': False,
        'no':       False,
        'yes':      True,
        'signed':   True
    }

    valid_signed = sorted(signednesses)

    def __init__(self, **kwargs):
        """
        Initialize the ContextType structure.

        All keyword arguments are passed to :func:`update`.
        """
        self._tls = _Tls_DictStack(_defaultdict(ContextType.defaults))
        self.update(**kwargs)


    def copy(self):
        """copy() -> dict
        Returns a copy of the current context as a dictionary.

        Examples:

            >>> context.clear()
            >>> context.os   = 'linux'
            >>> vars(context) == {'os': 'linux'}
            True
        """
        return self._tls.copy()


    @property
    def __dict__(self):
        return self.copy()

    def update(self, *args, **kwargs):
        """
        Convenience function, which is shorthand for setting multiple
        variables at once.

        It is a simple shorthand such that::

            context.update(os = 'linux', arch = 'arm', ...)

        is equivalent to::

            context.os   = 'linux'
            context.arch = 'arm'
            ...

        The following syntax is also valid::

            context.update({'os': 'linux', 'arch': 'arm'})

        Arguments:
          kwargs: Variables to be assigned in the environment.

        Examples:

            >>> context.clear()
            >>> context.update(arch = 'i386', os = 'linux')
            >>> context.arch, context.os
            ('i386', 'linux')
        """
        for arg in args:
            self.update(**arg)

        for k,v in kwargs.items():
            setattr(self,k,v)

    def __repr__(self):
        v = sorted("%s = %r" % (k,v) for k,v in self._tls._current.items())
        return '%s(%s)' % (self.__class__.__name__, ', '.join(v))

    def local(self, function=None, **kwargs):
        """local(**kwargs) -> context manager

        Create a context manager for use with the ``with`` statement.

        For more information, see the example below or PEP 343.

        Arguments:
          kwargs: Variables to be assigned in the new environment.

        Returns:
          ContextType manager for managing the old and new environment.

        Examples:

            >>> context.clear()
            >>> context.timeout = 1
            >>> context.timeout == 1
            True
            >>> print context.timeout
            1.0
            >>> with context.local(timeout = 2):
            ...     print context.timeout
            ...     context.timeout = 3
            ...     print context.timeout
            2.0
            3.0
            >>> print context.timeout
            1.0
        """
        class LocalContext(object):
            def __enter__(a):
                self._tls.push()
                self.update(**{k:v for k,v in kwargs.items() if v is not None})
                return self

            def __exit__(a, *b, **c):
                self._tls.pop()

            def __call__(self, function, *a, **kw):
                @functools.wraps(function)
                def inner(*a, **kw):
                    with self:
                        return function(*a, **kw)
                return inner

        return LocalContext()

    @property
    def silent(self, function=None):
        """Disable all non-error logging within the enclosed scope.
        """
        return self.local(function, log_level='error')

    @property
    def quiet(self, function=None):
        """Disables all non-error logging within the enclosed scope,
        *unless* the debugging level is set to 'debug' or lower."""
        if not function:
            level = 'error'
            if context.log_level <= logging.DEBUG:
                level = None
            return self.local(function, log_level=level)

        @functools.wraps(function)
        def wrapper(*a, **kw):
            level = 'error'
            if context.log_level <= logging.DEBUG:
                level = None
            with self.local(function, log_level=level):
                return function(*a, **kw)
        return wrapper


    @property
    def verbose(self):
        """Enable all logging within the enclosed scope.
        """
        return self.local(log_level='debug')

    def clear(self, *a, **kw):
        """
        Clears the contents of the context.
        All values are set to their defaults.

        Arguments:

            a: Arguments passed to ``update``
            kw: Arguments passed to ``update``

        Examples:

            >>> # Default value
            >>> context.arch == 'i386'
            True
            >>> context.arch = 'arm'
            >>> context.arch == 'i386'
            False
            >>> context.clear()
            >>> context.arch == 'i386'
            True
        """
        self._tls._current.clear()

        if a or kw:
            self.update(*a, **kw)

    @property
    def native(self):
        if context.os in ('android', 'cgc'):
            return False

        arch = context.arch
        with context.local(arch = platform.machine()):
            platform_arch = context.arch

            if arch in ('i386', 'amd64') and platform_arch in ('i386', 'amd64'):
                return True

            return arch == platform_arch

    @_validator
    def arch(self, arch):
        """
        Target binary architecture.

        Allowed values are listed in :attr:`pwnlib.context.ContextType.architectures`.

        Side Effects:

            If an architecture is specified which also implies additional
            attributes (e.g. 'amd64' implies 64-bit words, 'powerpc' implies
            big-endian), these attributes will be set on the context if a
            user has not already set a value.

            The following properties may be modified.

            - :attr:`bits`
            - :attr:`endian`

        Raises:
            AttributeError: An invalid architecture was specified

        Examples:

            >>> context.clear()
            >>> context.arch == 'i386' # Default architecture
            True

            >>> context.arch = 'mips'
            >>> context.arch == 'mips'
            True

            >>> context.arch = 'doge' #doctest: +ELLIPSIS
            Traceback (most recent call last):
             ...
            AttributeError: arch must be one of ['aarch64', ..., 'thumb']

            >>> context.arch = 'ppc'
            >>> context.arch == 'powerpc' # Aliased architecture
            True

            >>> context.clear()
            >>> context.bits == 32 # Default value
            True
            >>> context.arch = 'amd64'
            >>> context.bits == 64 # New value
            True

            Note that expressly setting :attr:`bits` means that we use
            that value instead of the default

            >>> context.clear()
            >>> context.bits = 32
            >>> context.arch = 'amd64'
            >>> context.bits == 32
            True

            Setting the architecture can override the defaults for
            both :attr:`endian` and :attr:`bits`

            >>> context.clear()
            >>> context.arch = 'powerpc64'
            >>> vars(context) == {'arch': 'powerpc64', 'bits': 64, 'endian': 'big'}
            True
        """
        # Lowercase
        arch = arch.lower()

        # Attempt to perform convenience and legacy compatibility transformations.
        # We have to make sure that x86_64 appears before x86 for this to work correctly.
        transform = [('ppc64', 'powerpc64'),
                     ('ppc', 'powerpc'),
                     ('x86_64', 'amd64'),
                     ('x86', 'i386'),
                     ('i686', 'i386'),
                     ('armeabi', 'arm'),
                     ('arm64', 'aarch64')]
        for k, v in transform:
            if arch.startswith(k):
                arch = v
                break

        try:
            defaults = ContextType.architectures[arch]
        except KeyError:
            raise AttributeError('AttributeError: arch must be one of %r' % sorted(ContextType.architectures))

        for k,v in ContextType.architectures[arch].items():
            if k not in self._tls:
                self._tls[k] = v

        return arch

    @_validator
    def aslr(self, aslr):
        """
        ASLR settings for new processes.

        If ``False``, attempt to disable ASLR in all processes which are
        created via ``personality`` (``setarch -R``) and ``setrlimit``
        (``ulimit -s unlimited``).

        The ``setarch`` changes are lost if a ``setuid`` binary is executed.
        """
        return bool(aslr)

    @_validator
    def kernel(self, arch):
        """
        Target machine's kernel architecture.

        Usually, this is the same as ``arch``, except when
        running a 32-bit binary on a 64-bit kernel (e.g. i386-on-amd64).

        Even then, this doesn't matter much -- only when the the segment
        registers need to be known
        """
        with context.local(arch=arch):
            return context.arch

    @_validator
    def bits(self, bits):
        """
        Target machine word size, in bits (i.e. the size of general purpose registers).

        The default value is ``32``, but changes according to :attr:`arch`.

        Examples:
            >>> context.clear()
            >>> context.bits == 32
            True
            >>> context.bits = 64
            >>> context.bits == 64
            True
            >>> context.bits = -1 #doctest: +ELLIPSIS
            Traceback (most recent call last):
            ...
            AttributeError: bits must be > 0 (-1)
        """
        bits = int(bits)

        if bits <= 0:
            raise AttributeError("bits must be > 0 (%r)" % bits)

        return bits

    @_validator
    def binary(self, binary):
        """
        Infer target architecture, bit-with, and endianness from a binary file.
        Data type is a :class:`pwnlib.elf.ELF` object.

        Examples:

            >>> context.clear()
            >>> context.arch, context.bits
            ('i386', 32)
            >>> context.binary = '/bin/bash'
            >>> context.arch, context.bits
            ('amd64', 64)
            >>> context.binary
            ELF('/bin/bash')

        """
        # Cyclic imports... sorry Idolf.
        from ..elf     import ELF

        if not isinstance(binary, ELF):
            binary = ELF(binary)

        self.arch   = binary.arch
        self.bits   = binary.bits
        self.endian = binary.endian

        return binary

    @property
    def bytes(self):
        """
        Target machine word size, in bytes (i.e. the size of general purpose registers).

        This is a convenience wrapper around ``bits / 8``.

        Examples:

            >>> context.bytes = 1
            >>> context.bits == 8
            True

            >>> context.bytes = 0 #doctest: +ELLIPSIS
            Traceback (most recent call last):
            ...
            AttributeError: bits must be > 0 (0)
        """
        return self.bits/8
    @bytes.setter
    def bytes(self, value):
        self.bits = value*8

    @_validator
    def endian(self, endianness):
        """
        Endianness of the target machine.

        The default value is ``'little'``, but changes according to :attr:`arch`.

        Raises:
            AttributeError: An invalid endianness was provided

        Examples:

            >>> context.clear()
            >>> context.endian == 'little'
            True

            >>> context.endian = 'big'
            >>> context.endian
            'big'

            >>> context.endian = 'be'
            >>> context.endian == 'big'
            True

            >>> context.endian = 'foobar' #doctest: +ELLIPSIS
            Traceback (most recent call last):
             ...
            AttributeError: endian must be one of ['be', 'big', 'eb', 'el', 'le', 'little']
        """
        endian = endianness.lower()

        if endian not in ContextType.endiannesses:
            raise AttributeError("endian must be one of %r" % sorted(ContextType.endiannesses))

        return ContextType.endiannesses[endian]


    @_validator
    def log_level(self, value):
        """
        Sets the verbosity of ``pwntools`` logging mechanism.

        More specifically it controls the filtering of messages that happens
        inside the handler for logging to the screen. So if you want e.g. log
        all messages to a file, then this attribute makes no difference to you.

        Valid values are specified by the standard Python ``logging`` module.

        Default value is set to ``INFO``.

        Examples:

            >>> context.log_level = 'error'
            >>> context.log_level == logging.ERROR
            True
            >>> context.log_level = 10
            >>> context.log_level = 'foobar' #doctest: +ELLIPSIS
            Traceback (most recent call last):
            ...
            AttributeError: log_level must be an integer or one of ['CRITICAL', 'DEBUG', 'ERROR', 'INFO', 'NOTSET', 'WARN', 'WARNING']
        """
        # If it can be converted into an int, success
        try:                    return int(value)
        except ValueError:  pass

        # If it is defined in the logging module, success
        try:                    return getattr(logging, value.upper())
        except AttributeError:  pass

        # Otherwise, fail
        level_names = filter(lambda x: isinstance(x,str), logging._levelNames)
        permitted = sorted(level_names)
        raise AttributeError('log_level must be an integer or one of %r' % permitted)

    @_validator
    def log_file(self, value):
        r"""
        Sets the target file for all logging output.

        Works in a similar fashion to :attr:`log_level`.

        Examples:


            >>> context.log_file = 'foo.txt' #doctest: +ELLIPSIS
            >>> log.debug('Hello!') #doctest: +ELLIPSIS
            >>> with context.local(log_level='ERROR'): #doctest: +ELLIPSIS
            ...     log.info('Hello again!')
            >>> with context.local(log_file='bar.txt'):
            ...     log.debug('Hello from bar!')
            >>> log.info('Hello from foo!')
            >>> file('foo.txt').readlines()[-3] #doctest: +ELLIPSIS
            '...:DEBUG:...:Hello!\n'
            >>> file('foo.txt').readlines()[-2] #doctest: +ELLIPSIS
            '...:INFO:...:Hello again!\n'
            >>> file('foo.txt').readlines()[-1] #doctest: +ELLIPSIS
            '...:INFO:...:Hello from foo!\n'
            >>> file('bar.txt').readlines()[-1] #doctest: +ELLIPSIS
            '...:DEBUG:...:Hello from bar!\n'
        """
        if isinstance(value, (str,unicode)):
            modes = ('w', 'wb', 'a', 'ab')
            # check if mode was specified as "[value],[mode]"
            if ',' not in value:
                value += ',a'
            filename, mode = value.rsplit(',', 1)
            value = open(filename, mode)

        elif not isinstance(value, (file)):
            raise AttributeError('log_file must be a file')

        # Is this the same file we already have open?
        # If so, don't re-print the banner.
        if self.log_file and not isinstance(self.log_file, _devnull):
            a = os.fstat(value.fileno()).st_ino
            b = os.fstat(self.log_file.fileno()).st_ino

            if a == b:
                return self.log_file

        iso_8601 = '%Y-%m-%dT%H:%M:%S'
        lines = [
            '=' * 78,
            ' Started at %s ' % time.strftime(iso_8601),
            ' sys.argv = [',
            ]
        for arg in sys.argv:
            lines.append('   %r,' % arg)
        lines.append(' ]')
        lines.append('=' * 78)
        for line in lines:
            value.write('=%-78s=\n' % line)
        value.flush()
        return value

    @_validator
    def log_console(self, stream):
        """
        Sets the default logging console target.

        Examples:

            >>> context.log_level = 'warn'
            >>> log.warn("Hello")
            [!] Hello
            >>> context.log_console=open('/dev/null', 'w')
            >>> log.warn("Hello")
            >>> context.clear()
        """
        if isinstance(stream, str):
            stream = open(stream, 'wt')
        return stream

    @property
    def mask(self):
        return (1 << self.bits) - 1

    @_validator
    def os(self, os):
        """
        Operating system of the target machine.

        The default value is ``linux``.

        Allowed values are listed in :attr:`pwnlib.context.ContextType.oses`.

        Examples:

            >>> context.os = 'linux'
            >>> context.os = 'foobar' #doctest: +ELLIPSIS
            Traceback (most recent call last):
            ...
            AttributeError: os must be one of ['android', 'cgc', 'freebsd', 'linux', 'windows']
        """
        os = os.lower()

        if os not in ContextType.oses:
            raise AttributeError("os must be one of %r" % ContextType.oses)

        return os

    @_validator
    def randomize(self, r):
        """
        Global flag that lots of things should be randomized.
        """
        return bool(r)

    @_validator
    def signed(self, signed):
        """
        Signed-ness for packing operation when it's not explicitly set.

        Can be set to any non-string truthy value, or the specific string
        values ``'signed'`` or ``'unsigned'`` which are converted into
        ``True`` and ``False`` correspondingly.

        Examples:

            >>> context.signed
            False
            >>> context.signed = 1
            >>> context.signed
            True
            >>> context.signed = 'signed'
            >>> context.signed
            True
            >>> context.signed = 'unsigned'
            >>> context.signed
            False
            >>> context.signed = 'foobar' #doctest: +ELLIPSIS
            Traceback (most recent call last):
            ...
            AttributeError: signed must be one of ['no', 'signed', 'unsigned', 'yes'] or a non-string truthy value
        """
        try:             signed = ContextType.signednesses[signed]
        except KeyError: pass

        if isinstance(signed, str):
            raise AttributeError('signed must be one of %r or a non-string truthy value' % sorted(ContextType.signednesses))

        return bool(signed)

    @_validator
    def timeout(self, value=Timeout.default):
        """
        Default amount of time to wait for a blocking operation before it times out,
        specified in seconds.

        The default value is to have an infinite timeout.

        See :class:`pwnlib.timeout.Timeout` for additional information on
        valid values.
        """
        return Timeout(value).timeout

    @_validator
    def terminal(self, value):
        """
        Default terminal used by :meth:`pwnlib.util.misc.run_in_new_terminal`.
        Can be a string or an iterable of strings.  In the latter case the first
        entry is the terminal and the rest are default arguments.
        """
        if isinstance(value, (str, unicode)):
            return [value]
        return value

    @property
    def abi(self):
        return self._abi

    @_validator
    def proxy(self, proxy):
        """
        Default proxy for all socket connections.

        Accepts either a string (hostname or IP address) for a SOCKS5 proxy on
        the default port, **or** a ``tuple`` passed to ``socks.set_default_proxy``,
        e.g. ``(socks.SOCKS4, 'localhost', 1234)``.

        >>> context.proxy = 'localhost' #doctest: +ELLIPSIS
        >>> r=remote('google.com', 80)
        Traceback (most recent call last):
        ...
        ProxyConnectionError: Error connecting to SOCKS5 proxy localhost:1080: [Errno 111] Connection refused

        >>> context.proxy = None
        >>> r=remote('google.com', 80, level='error')
        """

        if not proxy:
            socket.socket = _original_socket
            return None

        if isinstance(proxy, str):
            proxy = (socks.SOCKS5, proxy)

        if not isinstance(proxy, collections.Iterable):
            raise AttributeError('proxy must be a string hostname, or tuple of arguments for socks.set_default_proxy')

        socks.set_default_proxy(*proxy)
        socket.socket = socks.socksocket

        return proxy

    @_validator
    def noptrace(self, value):
        """Disable all actions which rely on ptrace.

        This is useful for switching between local exploitation with a debugger,
        and remote exploitation (without a debugger).

        This option can be set with the ``NOPTRACE`` command-line argument.
        """
        return bool(value)


    @_validator
    def adb_host(self, value):
        """Sets the target host which is used for ADB.

        This is useful for Android exploitation.

        The default value is inherited from ANDROID_ADB_SERVER_HOST, or set
        to the default 'localhost'.
        """
        return str(value)


    @_validator
    def adb_port(self, value):
        """Sets the target port which is used for ADB.

        This is useful for Android exploitation.

        The default value is inherited from ANDROID_ADB_SERVER_PORT, or set
        to the default 5037.
        """
        return int(value)

    @_validator
    def device(self, device):
        """Sets the device being operated on.
        """
        if isinstance(device, Device):
            self.arch = device.arch or self.arch
            self.bits = device.bits or self.bits
            self.endian = device.endian or self.endian
            self.os = device.os or self.os
        elif isinstance(device, str):
            device = Device(device)
        else:
            raise AttributeError("device must be either a Device object or a serial number as a string")

        return device

    @property
    def adb(self):
        """Returns an argument array for connecting to adb.

        Unless ``$ADB_PATH`` is set, uses the default ``adb`` binary in ``$PATH``.
        """
        ADB_PATH = os.environ.get('ADB_PATH', 'adb')

        command = [ADB_PATH]

        if self.adb_host != self.defaults['adb_host']:
            command += ['-H', self.adb_host]

        if self.adb_port != self.defaults['adb_port']:
            command += ['-P', str(self.adb_port)]

        if self.device:
            command += ['-s', str(self.device)]

        return command

<<<<<<< HEAD
    @_validator
    def buffer_size(self, size):
        """Internal buffer size to use for ``tube`` objects.

        This is not the maximum size of the buffer, but this is the amount of data
        which is passed to each raw ``read`` syscall (or equivalent).
        """
        return int(size)
=======
    @property
    def cache_dir(self):
        """Directory used for caching data.

        Note:
            May be either a path string, or ``None``.
        """
        home = os.path.expanduser('~')

        if not os.access(home, os.W_OK):
            return None

        cache = os.path.join(home, '.pwntools-cache')

        if not os.path.exists(cache):
            try:
                os.mkdir(cache)
            except OSError:
                return None

        # Some wargames e.g. pwnable.kr have created dummy directories
        # which cannot be modified by the user account (owned by root).
        if not os.access(cache, os.W_OK):
            return None

        return cache

>>>>>>> adf1c41f

    #*************************************************************************
    #                               ALIASES
    #*************************************************************************
    #
    # These fields are aliases for fields defined above, either for
    # convenience or compatibility.
    #
    #*************************************************************************

    def __call__(self, **kwargs):
        """
        Alias for :meth:`pwnlib.context.ContextType.update`
        """
        return self.update(**kwargs)

    def reset_local(self):
        """
        Deprecated.  Use :meth:`clear`.
        """
        self.clear()

    @property
    def endianness(self):
        """
        Legacy alias for :attr:`endian`.

        Examples:

            >>> context.endian == context.endianness
            True
        """
        return self.endian
    @endianness.setter
    def endianness(self, value):
        self.endian = value


    @property
    def sign(self):
        """
        Alias for :attr:`signed`
        """
        return self.signed

    @sign.setter
    def sign(self, value):
        self.signed = value

    @property
    def signedness(self):
        """
        Alias for :attr:`signed`
        """
        return self.signed

    @signedness.setter
    def signedness(self, value):
        self.signed = value


    @property
    def word_size(self):
        """
        Alias for :attr:`bits`
        """
        return self.bits

    @word_size.setter
    def word_size(self, value):
        self.bits = value

    Thread = Thread


#: Global ``context`` object, used to store commonly-used pwntools settings.
#: In most cases, the context is used to infer default variables values.
#: For example, :meth:`pwnlib.asm.asm` can take an ``os`` parameter as a
#: keyword argument.  If it is not supplied, the ``os`` specified by
#: ``context`` is used instead.
#: Consider it a shorthand to passing ``os=`` and ``arch=`` to every single
#: function call.
context = ContextType()

# Inherit default ADB values
if 'ANDROID_ADB_SERVER_HOST' in os.environ:
    context.adb_host = os.environ.get('ANDROID_ADB_SERVER_HOST')

if 'ANDROID_ADB_SERVER_PORT' in os.environ:
    context.adb_port = int(os.getenv('ANDROID_ADB_SERVER_PORT'))

def LocalContext(function):
    """
    Wraps the specified function on a context.local() block, using kwargs.

    Example:

        >>> @LocalContext
        ... def printArch():
        ...     print(context.arch)
        >>> printArch()
        i386
        >>> printArch(arch='arm')
        arm
    """
    @functools.wraps(function)
    def setter(*a, **kw):
        # Fast path to skip adding a Context frame
        if not kw:
            return function(*a)

        with context.local(**{k:kw.pop(k) for k,v in kw.items() if isinstance(getattr(ContextType, k, None), property)}):
            return function(*a, **kw)
    return setter<|MERGE_RESOLUTION|>--- conflicted
+++ resolved
@@ -1147,7 +1147,6 @@
 
         return command
 
-<<<<<<< HEAD
     @_validator
     def buffer_size(self, size):
         """Internal buffer size to use for ``tube`` objects.
@@ -1156,7 +1155,6 @@
         which is passed to each raw ``read`` syscall (or equivalent).
         """
         return int(size)
-=======
     @property
     def cache_dir(self):
         """Directory used for caching data.
@@ -1183,8 +1181,6 @@
             return None
 
         return cache
-
->>>>>>> adf1c41f
 
     #*************************************************************************
     #                               ALIASES
