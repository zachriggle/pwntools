--- conflicted
+++ resolved
@@ -1423,7 +1423,7 @@
     """
     @functools.wraps(function)
     def setter(*a, **kw):
-        with context.local(**{k:kw.pop(k) for k,v in kw.items() if isinstance(getattr(ContextType, k, None), property)}):
+        with context.local(**{k:kw.pop(k) for k,v in tuple(kw.items()) if isinstance(getattr(ContextType, k, None), property)}):
             arch = context.arch
             bits = context.bits
             endian = context.endian
@@ -1446,9 +1446,6 @@
 
     Example:
 
-<<<<<<< HEAD
-        with context.local(**{k:kw.pop(k) for k,v in list(kw.items()) if isinstance(getattr(ContextType, k, None), property)}):
-=======
         >>> @LocalNoarchContext
         ... def printArch():
         ...     print(context.arch)
@@ -1458,8 +1455,7 @@
     @functools.wraps(function)
     def setter(*a, **kw):
         kw.setdefault('arch', 'none')
-        with context.local(**{k:kw.pop(k) for k,v in kw.items() if isinstance(getattr(ContextType, k, None), property)}):
->>>>>>> c3083d8d
+        with context.local(**{k:kw.pop(k) for k,v in tuple(kw.items()) if isinstance(getattr(ContextType, k, None), property)}):
             return function(*a, **kw)
     return setter
 
