--- conflicted
+++ resolved
@@ -5,7 +5,6 @@
 version = __version__
 
 __all__ = [
-<<<<<<< HEAD
     'asm',
     'atexception',
     'atexit',
@@ -15,6 +14,7 @@
     'dynelf',
     'elf',
     'exception',
+    'fmtstr',
     'gdb',
     'log',
     'memleak',
@@ -30,23 +30,4 @@
 ]
 
 for module in __all__:
-    importlib.import_module('.%s' % module, 'pwnlib')
-=======
-    'atexception' , 'atexit'      , 'asm'         , 'constants'   ,
-    'context'     , 'dynelf'      , 'elf'         , 'exception'   ,
-    'gdb'         , 'fmtstr'      , 'log'         , 'memleak'     ,
-    'replacements', 'rop'         , 'shellcraft'  , 'term'        ,
-    'tubes'       , 'ui'          , 'useragents'  , 'util'
-]
-
-from . import \
-    atexception   , atexit        , asm           , constants     , \
-    fmtstr        , dynelf        , elf           , exception     , \
-    gdb                           , log           , memleak       , \
-    replacements  , rop           , shellcraft    , term          , \
-    tubes         , ui            , useragents    , util          , \
-    pep237
-
-# from .context import context
-from .version import __version__
->>>>>>> 34767b08
+    importlib.import_module('.%s' % module, 'pwnlib')