"""Exposes functionality for manipulating ELF files
"""
from . import log, asm
from .util import misc
import mmap, subprocess, os
from elftools.elf.elffile import ELFFile
from elftools.elf.sections import SymbolTableSection
from elftools.elf.descriptions import describe_e_type
from elftools.elf.constants import P_FLAGS

def load(*args, **kwargs):
    """Compatibility wrapper for pwntools v1"""
    return ELF(*args, **kwargs)

class ELF(ELFFile):
    """Encapsulates information about an ELF file.

    :ivar path: Path to the binary on disk
    :ivar symbols:  Dictionary of {name: address} for all symbols in the ELF
    :ivar plt:      Dictionary of {name: address} for all functions in the PLT
    :ivar got:      Dictionary of {name: address} for all function pointers in the GOT
    :ivar libs:     Dictionary of {path: address} for each shared object required to load the ELF

    Example:

    .. code-block:: python

       bash = ELF('/bin/bash')
       hex(bash.symbols['read'])
       # 0x41dac0
       hex(bash.plt['read'])
       # 0x41dac0
       u32(bash.read(bash.got['read'], 4))
       # 0x41dac6
       print disasm(bash.read(bash.plt['read'],16), arch='amd64')
       # 0:   ff 25 1a 18 2d 00       jmp    QWORD PTR [rip+0x2d181a]        # 0x2d1820
       # 6:   68 59 00 00 00          push   0x59
       # b:   e9 50 fa ff ff          jmp    0xfffffffffffffa60
    """
    def __init__(self, path):
        # elftools uses the backing file for all reads and writes
        # in order to permit writing without being able to write to disk,
        # mmap() the file.
        self.file = open(path,'rb')
        self.mmap = mmap.mmap(self.file.fileno(), 0, access=mmap.ACCESS_COPY)

        super(ELF,self).__init__(self.mmap)

        self.path     = os.path.abspath(path)

        self._populate_got_plt()
        self._populate_symbols()
        self._populate_libraries()

<<<<<<< HEAD
        self._address  = min(filter(bool, (s.header.p_vaddr for s in self.segments)))
        self.load_addr = self._address
=======
        if self.elftype == 'DYN':
            self._address = 0
        else:
            self._address = min(filter(bool, (s.header.p_vaddr for s in self.segments)))
>>>>>>> efb4be6c

        for seg in self.executable_segments:
            if seg.header.p_type == 'PT_GNU_STACK':
                self.execstack = True
                log.info('Stack is executable!')

    @property
    def elfclass(self):
        """ELF class (32 or 64).

        .. note::
            Set during ``ELFFile._identify_file``
        """
        return self._elfclass

    @elfclass.setter
    def elfclass(self, newvalue):
        self._elfclass = newvalue

    @property
    def elftype(self):
        """ELF type (EXEC, DYN, etc)"""
        return describe_e_type(self.header.e_type).split()[0]

    @property
    def segments(self):
        """A list of all segments in the ELF"""
        return list(self.iter_segments())

    @property
    def sections(self):
        """A list of all sections in the ELF"""
        return list(self.iter_sections())

    @property
    def dwarf(self):
        """DWARF info for the elf"""
        return self.get_dwarf_info()

    @property
    def address(self):
        """Address of the lowest segment loaded in the ELF.
        When updated, cascades updates to segment vaddrs, section addrs, symbols, plt, and got.

        >>> bash = ELF('/bin/sh')
        >>> old = bash.symbols['read']
        >>> bash.address += 0x1000
        >>> bash.symbols['read'] == old + 0x1000
        True
        """
        return self._address

    @address.setter
    def address(self, new):
        delta     = new-self._address
        update    = lambda x: x+delta

        for segment in self.segments:
            segment.header.p_vaddr += delta

        for section in self.sections:
            section.header.sh_addr += delta

        self.symbols = {k:update(v) for k,v in self.symbols.items()}
        self.plt     = {k:update(v) for k,v in self.plt.items()}
        self.got     = {k:update(v) for k,v in self.got.items()}

        self._address = update(self.address)

    def section(self, name):
        """Gets data for the named section

        Args:
            name(str): Name of the section

        Returns:
            String containing the bytes for that section
        """
        return self.get_section_by_name(name).data()

    @property
    def executable_segments(self):
        """Returns: list of all segments which are executable."""
        return [s for s in self.segments if s.header.p_flags & P_FLAGS.PF_X]

    @property
    def writable_segments(self):
        """Returns: list of all segments which are writeable"""
        return [s for s in self.segments if s.header.p_flags & P_FLAGS.PF_W]

    @property
    def non_writable_segments(self):
        """Returns: list of all segments which are NOT writeable"""
        return [s for s in self.segments if not s.header.p_flags & P_FLAGS.PF_W]

    def _populate_libraries(self):
        """
        >>> from os.path import exists
        >>> bash = ELF('/bin/bash')
        >>> all(map(exists, bash.libs.keys()))
        True
        >>> any(map(lambda x: 'libc' in x, bash.libs.keys()))
        True
        """
        data = subprocess.check_output('ulimit -s unlimited; ldd ' + misc.sh_string(self.path), shell = True)
        self.libs = misc.parse_ldd_output(data)

    def _populate_symbols(self):
        """
        >>> bash = ELF('/bin/bash')
        >>> bash.symbols['_start'] == bash.header.e_entry
        True
        """
        # By default, have 'symbols' include everything in the PLT.
        #
        # This way, elf.symbols['write'] will be a valid address to call
        # for write().
        self.symbols = dict(self.plt)

        for section in self.sections:
            if not isinstance(section, SymbolTableSection):
                continue

            for symbol in section.iter_symbols():
                if not symbol.entry.st_value:
                    continue

                self.symbols[symbol.name] = symbol.entry.st_value

    def _populate_got_plt(self):
        """Loads the GOT and the PLT symbols and addresses.

        The following doctest checks the valitidy of the addresses.
        This assumes that each GOT entry points to its PLT entry,
        usually +6 bytes but could be anywhere within 0-16 bytes.

        >>> from pwnlib.util.packing import unpack
        >>> bash = ELF('/bin/bash')
        >>> def validate_got_plt(sym):
        ...     got      = bash.got[sym]
        ...     plt      = bash.plt[sym]
        ...     got_addr = unpack(bash.read(got, bash.elfclass/8), bash.elfclass)
        ...     return got_addr in range(plt,plt+0x10)
        ...
        >>> all(map(validate_got_plt, bash.got.keys()))
        True
        """
        plt = self.get_section_by_name('.plt')
        got = self.get_section_by_name('.got')

        # Find the relocation section for PLT
        rel_plt = next(s for s in self.sections if s.header.sh_info == self.sections.index(plt))

        # Find the symbols for the relocation section
        sym_rel_plt = self.sections[rel_plt.header.sh_link]

        self.got = {}
        self.plt = {}

        # Populate the GOT
        for rel in rel_plt.iter_relocations():
            sym_idx  = rel.entry.r_info_sym
            symbol   = sym_rel_plt.get_symbol(sym_idx)
            name     = symbol.name

            self.got[name] = rel.entry.r_offset

        # Based on the ordering of the GOT symbols, populate the PLT
        for i,(addr,name) in enumerate(sorted((addr,name) for name, addr in self.got.items())):
            self.plt[name] = plt.header.sh_addr + (i+1)*plt.header.sh_addralign

    def search(self, needle, writable = False):
        """search(needle, writable = False) -> str generator

        Search the ELF's virtual address space for the specified string.

        Args:
            needle(str): String to search for.
            writable(bool): Search only writable sections.

        Returns:
            An iterator for each virtual address that matches.

        Examples:
            >>> bash = ELF('/bin/bash')
            >>> bash.address + 1 == next(bash.search('ELF'))
            True

            >>> sh = ELF('/bin/sh')
            >>> # /bin/sh should only depend on libc
            >>> libc = ELF(sh.libs.keys()[0])
            >>> # this string should be in there because of system(3)
            >>> len(list(libc.search('/bin/sh'))) > 0
            True
        """

        if writable:
            segments = self.writable_segments
        else:
            segments = self.segments

        for seg in segments:
            addr   = seg.header.p_vaddr
            data   = seg.data()
            offset = 0
            while True:
                offset = data.find(needle, offset)
                if offset == -1:
                    break
                yield addr + offset
                offset += 1

    def offset_to_vaddr(self, offset):
        """Translates the specified offset to a virtual address.

        Args:
            offset(int): Offset to translate

        Returns:
            Virtual address which corresponds to the file offset, or None

        Examples:
            >>> bash = ELF('/bin/bash')
            >>> bash.address == bash.offset_to_vaddr(0)
            True
        """
        for segment in self.segments:
            begin = segment.header.p_offset
            size  = segment.header.p_filesz
            end   = begin + size
            if begin <= offset and offset <= end:
                delta = offset - begin
                return segment.header.p_vaddr + delta
        return None


    def vaddr_to_offset(self, address):
        """Translates the specified virtual address to a file address

        Args:
            address(int): Virtual address to translate

        Returns:
            Offset within the ELF file which corresponds to the address,
            or None.

        Examples:
            >>> bash = ELF('/bin/bash')
            >>> 0 == bash.vaddr_to_offset(bash.address)
            True
        """
        for segment in self.segments:
            begin = segment.header.p_vaddr
            size  = segment.header.p_memsz
            end   = begin + size
            if begin <= address and address <= end:
                delta = address - begin
                return segment.header.p_offset + delta

        log.warning("Address %#x does not exist in %s" % (address, self.file.name))
        return None

    def read(self, address, count):
        """Read data from the specified virtual address

        Args:
            address(int): Virtual address to read
            count(int): Number of bytes to read

        Returns:
            A string of bytes, or None

        Examples:
          >>> bash = ELF('/bin/bash')
          >>> bash.read(bash.address+1, 3)
          'ELF'
        """
        offset = self.vaddr_to_offset(address)

        if offset is not None:
            old = self.stream.tell()
            self.stream.seek(offset)
            data = self.stream.read(count)
            self.stream.seek(old)
            return data

        return None

    def write(self, address, data):
        """Writes data to the specified virtual address

        Args:
            address(int): Virtual address to write
            data(str): Bytes to write

        Note::
            This routine does not check the bounds on the write to ensure
            that it stays in the same segment.

        Examples:
          >>> bash = ELF('/bin/bash')
          >>> bash.read(bash.address+1, 3)
          'ELF'
          >>> bash.write(bash.address, "HELO")
          >>> bash.read(bash.address, 4)
          'HELO'
        """
        offset = self.vaddr_to_offset(address)

        if offset is not None:
            old = self.stream.tell()
            self.stream.seek(offset)
            self.stream.write(data)
            self.stream.seek(old)

        return None

    def save(self, path):
        """Save the ELF to a file

        >>> bash = ELF('/bin/bash')
        >>> bash.save('/tmp/bash_copy')
        >>> copy = file('/tmp/bash_copy')
        >>> bash = file('/bin/bash')
        >>> bash.read() == copy.read()
        True
        """
        old = self.stream.tell()

        with open(path,'wb+') as fd:
            self.stream.seek(0)
            fd.write(self.get_data())

        self.stream.seek(old)

    def get_data(self):
        """Retrieve the raw data from the ELF file.

        >>> bash = ELF('/bin/bash')
        >>> fd   = open('/bin/bash')
        >>> bash.get_data() == fd.read()
        True
        """
        old = self.stream.tell()
        self.stream.seek(0)
        data = self.stream.read(self.stream.size())
        self.stream.seek(old)
        return data

    def disasm(self, address, n_bytes):
        """Returns a string of disassembled instructions at
        the specified virtual memory address"""
        return asm.disasm(self.read(address, n_bytes), vma=address)

    def asm(self, address, assembly):
        """Assembles the specified instructions and inserts them
        into the ELF at the specified address.

        The resulting binary can be saved with ELF.save()
        """
        self.write(address, asm.asm(assembly))<|MERGE_RESOLUTION|>--- conflicted
+++ resolved
@@ -52,15 +52,12 @@
         self._populate_symbols()
         self._populate_libraries()
 
-<<<<<<< HEAD
-        self._address  = min(filter(bool, (s.header.p_vaddr for s in self.segments)))
-        self.load_addr = self._address
-=======
         if self.elftype == 'DYN':
             self._address = 0
         else:
             self._address = min(filter(bool, (s.header.p_vaddr for s in self.segments)))
->>>>>>> efb4be6c
+
+        self.load_addr = self._address
 
         for seg in self.executable_segments:
             if seg.header.p_type == 'PT_GNU_STACK':
