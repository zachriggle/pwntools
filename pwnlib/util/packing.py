 # -*- coding: utf-8 -*-
r"""
Module for packing and unpacking integers.

Simplifies access to the standard ``struct.pack`` and ``struct.unpack``
functions, and also adds support for packing/unpacking arbitrary-width
integers.

The packers are all context-aware for ``endian`` and ``signed`` arguments,
though they can be overridden in the parameters.

Examples:

    >>> p8(0)
    '\x00'
    >>> p32(0xdeadbeef)
    '\xef\xbe\xad\xde'
    >>> p32(0xdeadbeef, endian='big')
    '\xde\xad\xbe\xef'
    >>> with context.local(endian='big'): p32(0xdeadbeef)
    '\xde\xad\xbe\xef'

    Make a frozen packer, which does not change with context.

    >>> p=make_packer('all')
    >>> p(0xff)
    '\xff'
    >>> p(0x1ff)
    '\xff\x01'
    >>> with context.local(endian='big'): print repr(p(0x1ff))
    '\xff\x01'
"""
import struct
import sys

from . import iters
from ..context import LocalContext
from ..context import context

mod = sys.modules[__name__]

def pack(number, word_size = None, endianness = None, sign = None, **kwargs):
    """pack(number, word_size = None, endianness = None, sign = None, **kwargs) -> str

    Packs arbitrary-sized integer.

    Word-size, endianness and signedness is done according to context.

    `word_size` can be any positive number or the string "all". Choosing the
    string "all" will output a string long enough to contain all the significant
    bits and thus be decodable by :func:`unpack`.

    `word_size` can be any positive number. The output will contain word_size/8
    rounded up number of bytes. If word_size is not a multiple of 8, it will be
    padded with zeroes up to a byte boundary.

    Arguments:
        number (int): Number to convert
        word_size (int): Word size of the converted integer or the string 'all'.
        endianness (str): Endianness of the converted integer ("little"/"big")
        sign (str): Signedness of the converted integer (False/True)
        kwargs: Anything that can be passed to context.local

    Returns:
        The packed number as a string.

    Examples:
        >>> pack(0x414243, 24, 'big', True)
        'ABC'
        >>> pack(0x414243, 24, 'little', True)
        'CBA'
        >>> pack(0x814243, 24, 'big', False)
        '\\x81BC'
        >>> pack(0x814243, 24, 'big', True)
        Traceback (most recent call last):
           ...
        ValueError: pack(): number does not fit within word_size
        >>> pack(0x814243, 25, 'big', True)
        '\\x00\\x81BC'
        >>> pack(-1, 'all', 'little', True)
        '\\xff'
        >>> pack(-256, 'all', 'big', True)
        '\\xff\\x00'
        >>> pack(0x0102030405, 'all', 'little', True)
        '\\x05\\x04\\x03\\x02\\x01'
<<<<<<< HEAD
        >>> pack(-1)
        '\\xff\\xff\\xff\\xff'
=======
>>>>>>> bc93beb5
        >>> pack(0x80000000, 'all', 'big', True)
        '\\x00\\x80\\x00\\x00\\x00'
"""
    if sign is None and number < 0:
        sign = True

    if word_size != 'all':
        kwargs.setdefault('word_size', word_size)

    kwargs.setdefault('endianness', endianness)
    kwargs.setdefault('sign', sign)

    with context.local(**kwargs):
        # Lookup in context if not found
        word_size  = 'all' if word_size == 'all' else context.word_size
        endianness = context.endianness
        sign       = context.sign

        if not isinstance(number, (int,long)):
            raise ValueError("pack(): number must be of type (int,long) (got %r)" % type(number))

        if sign not in [True, False]:
            raise ValueError("pack(): sign must be either True or False (got %r)" % sign)

        if endianness not in ['little', 'big']:
            raise ValueError("pack(): endianness must be either 'little' or 'big' (got %r)" % endianness)

        # Verify that word_size make sense
        if word_size == 'all':
            if number == 0:
                word_size = 8
            elif number > 0:
                if sign == False:
                    word_size = ((number.bit_length() - 1) | 7) + 1
                else:
                    word_size = (number.bit_length() | 7) + 1
            else:
                if sign == False:
                    raise ValueError("pack(): number does not fit within word_size")
                word_size = ((number + 1).bit_length() | 7) + 1
        elif not isinstance(word_size, (int, long)) or word_size <= 0:
            raise ValueError("pack(): word_size must be a positive integer or the string 'all'")

        if sign == True:
            limit = 1 << (word_size-1)
            if not -limit <= number < limit:
                raise ValueError("pack(): number does not fit within word_size")
        else:
            limit = 1 << word_size
            if not 0 <= number < limit:
                raise ValueError("pack(): number does not fit within word_size [%i, %r, %r]" % (0, number, limit))

        # Normalize number and size now that we have verified them
        # From now on we can treat positive and negative numbers the same
        number = number & ((1 << word_size) - 1)
        byte_size = (word_size + 7) / 8

        out = []

        for _ in range(byte_size):
            out.append(chr(number & 0xff))
            number = number >> 8

        if endianness == 'little':
            return ''.join(out)
        else:
            return ''.join(reversed(out))

@LocalContext
def unpack(data, word_size = None):
    """unpack(data, word_size = None, endianness = None, sign = None, **kwargs) -> int

    Packs arbitrary-sized integer.

    Word-size, endianness and signedness is done according to context.

    `word_size` can be any positive number or the string "all". Choosing the
    string "all" is equivalent to ``len(data)*8``.

    If `word_size` is not a multiple of 8, then the bits used for padding
    are discarded.

    Arguments:
        number (int): String to convert
        word_size (int): Word size of the converted integer or the string "all".
        endianness (str): Endianness of the converted integer ("little"/"big")
        sign (str): Signedness of the converted integer (False/True)
        kwargs: Anything that can be passed to context.local

    Returns:
        The unpacked number.

    Examples:
        >>> hex(unpack('\\xaa\\x55', 16, endian='little', sign=False))
        '0x55aa'
        >>> hex(unpack('\\xaa\\x55', 16, endian='big', sign=False))
        '0xaa55'
        >>> hex(unpack('\\xaa\\x55', 16, endian='big', sign=True))
        '-0x55ab'
        >>> hex(unpack('\\xaa\\x55', 15, endian='big', sign=True))
        '0x2a55'
        >>> hex(unpack('\\xff\\x02\\x03', 'all', endian='little', sign=True))
        '0x302ff'
        >>> hex(unpack('\\xff\\x02\\x03', 'all', endian='big', sign=True))
        '-0xfdfd'
    """

    # Lookup in context if not found
    word_size  = word_size  or context.word_size
    endianness = context.endianness
    sign       = context.sign

    # Verify that word_size make sense
    if word_size == 'all':
        word_size = len(data) * 8
    elif not isinstance(word_size, (int, long)) or word_size <= 0:
        raise ValueError("unpack(): word_size must be a positive integer or the string 'all'")

    byte_size = (word_size + 7) / 8

    if byte_size != len(data):
        raise ValueError("unpack(): data must have length %d, since word_size was %d" % (byte_size, word_size))

    number = 0

    if endianness == "little":
        data = reversed(data)
    data = bytearray(data)

    for c in data:
        number = (number << 8) + c

    number = number & ((1 << word_size) - 1)

    if not sign:
        return int(number)

    signbit = number & (1 << (word_size-1))
    return int(number - 2*signbit)

@LocalContext
def unpack_many(data, word_size = None):
    """unpack(data, word_size = None, endianness = None, sign = None) -> int list

    Splits `data` into groups of ``word_size//8`` bytes and calls :func:`unpack` on each group.  Returns a list of the results.

    `word_size` must be a multiple of `8` or the string "all".  In the latter case a singleton list will always be returned.

    Args
        number (int): String to convert
        word_size (int): Word size of the converted integers or the string "all".
        endianness (str): Endianness of the converted integer ("little"/"big")
        sign (str): Signedness of the converted integer (False/True)
        kwargs: Anything that can be passed to context.local

    Returns:
        The unpacked numbers.

    Examples:
        >>> map(hex, unpack_many('\\xaa\\x55\\xcc\\x33', 16, endian='little', sign=False))
        ['0x55aa', '0x33cc']
        >>> map(hex, unpack_many('\\xaa\\x55\\xcc\\x33', 16, endian='big', sign=False))
        ['0xaa55', '0xcc33']
        >>> map(hex, unpack_many('\\xaa\\x55\\xcc\\x33', 16, endian='big', sign=True))
        ['-0x55ab', '-0x33cd']
        >>> map(hex, unpack_many('\\xff\\x02\\x03', 'all', endian='little', sign=True))
        ['0x302ff']
        >>> map(hex, unpack_many('\\xff\\x02\\x03', 'all', endian='big', sign=True))
        ['-0xfdfd']
    """
    # Lookup in context if None
    word_size  = word_size  or context.word_size
    endianness = context.endianness
    sign       = context.sign

    if word_size == 'all':
        return [unpack(data, word_size)]

    # Currently we only group on byte boundaries
    if word_size % 8 != 0:
        raise ValueError("unpack_many(): word_size must be a multiple of 8")

    out = []
    n = word_size // 8
    for i in range(0, len(data), n):
        out.append(unpack(data[i:i+n], word_size))

    return list(map(int, out))



#
# Make individual packers, e.g. _p8lu
#
ops   = {'p': struct.pack, 'u': lambda *a: struct.unpack(*a)[0]}
sizes = {8:'b', 16:'h', 32:'i', 64:'q'}
ends  = ['b','l']
signs = ['s','u']

def make_single(op,size,end,sign):
    name = '_%s%s%s%s' % (op, size, end, sign)
    fmt  = sizes[size]
    end = '>' if end == 'b' else '<'

    if sign == 'u':
        fmt = fmt.upper()
    fmt = end+fmt

    def routine(data):
        return ops[op](fmt,data)
    routine.__name__ = name

    return name, routine

for op,size,end,sign in iters.product(ops, sizes, ends, signs):
    name, routine = make_single(op,size,end,sign)
    setattr(mod, name, routine)

return_types     = {'p': 'str', 'u': 'int'}
op_verbs         = {'p': 'pack', 'u': 'unpack'}
arg_doc          = {'p': 'number (int): Number to convert',
                    'u': 'data (str): String to convert'}
rv_doc           = {'p': 'The packed number as a string',
                    'u': 'The unpacked number'}

#
# Make normal user-oriented packers, e.g. p8
#
def make_multi(op, size):

    name = "%s%s" % (op,size)

    ls = getattr(mod, "_%sls" % (name))
    lu = getattr(mod, "_%slu" % (name))
    bs = getattr(mod, "_%sbs" % (name))
    bu = getattr(mod, "_%sbu" % (name))

    @LocalContext
    def routine(number):
        endian = context.endian
        signed = context.signed
        return {("little", True  ): ls,
                ("little", False):  lu,
                ("big",    True  ): bs,
                ("big",    False):  bu}[endian, signed](number)

    routine.__name__ = name
    routine.__doc__  = """%s%s(number, sign, endian, ...) -> %s

    %ss an %s-bit integer

    Arguments:
        %s
        endianness (str): Endianness of the converted integer ("little"/"big")
        sign (str): Signedness of the converted integer ("unsigned"/"signed")
        kwargs (dict): Arguments passed to context.local(), such as
            ``endian`` or ``signed``.

    Returns:
        %s
    """ % (op, size, return_types[op], op_verbs[op].title(), size, arg_doc[op], rv_doc[op])

    return name, routine


for op,size in iters.product(ops, sizes):
    name, routine = make_multi(op,size)
    setattr(mod, name, routine)

def make_packer(word_size = None, sign = None, **kwargs):
    """make_packer(word_size = None, endianness = None, sign = None) -> number → str

    Creates a packer by "freezing" the given arguments.

    Semantically calling ``make_packer(w, e, s)(data)`` is equivalent to calling
    ``pack(data, w, e, s)``. If word_size is one of 8, 16, 32 or 64, it is however
    faster to call this function, since it will then use a specialized version.

    Arguments:
        word_size (int): The word size to be baked into the returned packer or the string all.
        endianness (str): The endianness to be baked into the returned packer. ("little"/"big")
        sign (str): The signness to be baked into the returned packer. ("unsigned"/"signed")
        kwargs: Additional context flags, for setting by alias (e.g. ``endian=`` rather than index)

    Returns:
        A function, which takes a single argument in the form of a number and returns a string
        of that number in a packed form.

    Examples:
        >>> p = make_packer(32, endian='little', sign='unsigned')
        >>> p
        <function _p32lu at 0x...>
        >>> p(42)
        '*\\x00\\x00\\x00'
        >>> p(-1)
        Traceback (most recent call last):
            ...
        error: integer out of range for 'I' format code
        >>> make_packer(33, endian='little', sign='unsigned')
        <function <lambda> at 0x...>
"""
    with context.local(sign=sign, **kwargs):
        word_size  = word_size or context.word_size
        endianness = context.endianness
        sign       = sign if sign is None else context.sign

        if word_size in [8, 16, 32, 64]:
            packer = {
                (8, 0, 0):  _p8lu,
                (8, 0, 1):  _p8ls,
                (8, 1, 0):  _p8bu,
                (8, 1, 1):  _p8bs,
                (16, 0, 0): _p16lu,
                (16, 0, 1): _p16ls,
                (16, 1, 0): _p16bu,
                (16, 1, 1): _p16bs,
                (32, 0, 0): _p32lu,
                (32, 0, 1): _p32ls,
                (32, 1, 0): _p32bu,
                (32, 1, 1): _p32bs,
                (64, 0, 0): _p64lu,
                (64, 0, 1): _p64ls,
                (64, 1, 0): _p64bu,
                (64, 1, 1): _p64bs,
            }.get((word_size, {'big': 1, 'little': 0}[endianness], sign), None)

            if packer:
                return packer

        return lambda number: pack(number, word_size, endianness, sign)

@LocalContext
def make_unpacker(word_size = None, endianness = None, sign = None, **kwargs):
    """make_unpacker(word_size = None, endianness = None, sign = None,  **kwargs) -> str → number

    Creates a unpacker by "freezing" the given arguments.

    Semantically calling ``make_unpacker(w, e, s)(data)`` is equivalent to calling
    ``unpack(data, w, e, s)``. If word_size is one of 8, 16, 32 or 64, it is however
    faster to call this function, since it will then use a specialized version.

    Arguments:
        word_size (int): The word size to be baked into the returned packer.
        endianness (str): The endianness to be baked into the returned packer. ("little"/"big")
        sign (str): The signness to be baked into the returned packer. ("unsigned"/"signed")
        kwargs: Additional context flags, for setting by alias (e.g. ``endian=`` rather than index)

    Returns:
        A function, which takes a single argument in the form of a string and returns a number
        of that string in an unpacked form.

    Examples:
        >>> u = make_unpacker(32, endian='little', sign='unsigned')
        >>> u
        <function _u32lu at 0x...>
        >>> hex(u('/bin'))
        '0x6e69622f'
        >>> u('abcde')
        Traceback (most recent call last):
            ...
        error: unpack requires a string argument of length 4
        >>> make_unpacker(33, endian='little', sign='unsigned')
        <function <lambda> at 0x...>
"""
    word_size  = word_size or context.word_size
    endianness = context.endianness
    sign       = context.sign

    if word_size in [8, 16, 32, 64]:
        endianness = 1 if endianness == 'big'    else 0

        return {
            (8, 0, 0):  _u8lu,
            (8, 0, 1):  _u8ls,
            (8, 1, 0):  _u8bu,
            (8, 1, 1):  _u8bs,
            (16, 0, 0): _u16lu,
            (16, 0, 1): _u16ls,
            (16, 1, 0): _u16bu,
            (16, 1, 1): _u16bs,
            (32, 0, 0): _u32lu,
            (32, 0, 1): _u32ls,
            (32, 1, 0): _u32bu,
            (32, 1, 1): _u32bs,
            (64, 0, 0): _u64lu,
            (64, 0, 1): _u64ls,
            (64, 1, 0): _u64bu,
            (64, 1, 1): _u64bs,
        }[word_size, endianness, sign]
    else:
        return lambda number: unpack(number, word_size, endianness, sign)



def _flat(args, preprocessor, packer):
    out = []
    for arg in args:

        if not isinstance(arg, (list, tuple)):
            arg_ = preprocessor(arg)
            if arg_ != None:
                arg = arg_

        if hasattr(arg, '__flat__'):
            out.append(arg.__flat__())
        elif isinstance(arg, (list, tuple)):
            out.append(_flat(arg, preprocessor, packer))
        elif isinstance(arg, str):
            out.append(arg)
        elif isinstance(arg, unicode):
            out.append(arg.encode('utf8'))
        elif isinstance(arg, (int, long)):
            out.append(packer(arg))
        elif isinstance(arg, bytearray):
            out.append(str(arg))
        else:
            raise ValueError("flat(): Flat does not support values of type %s" % type(arg))
    return ''.join(out)


def flat(*args, **kwargs):
    """flat(*args, preprocessor = None, word_size = None, endianness = None, sign = None)

    Flattens the arguments into a string.

    This function takes an arbitrary number of arbitrarily nested lists and
    tuples. It will then find every string and number inside those and flatten
    them out. Strings are inserted directly while numbers are packed using the
    :func:`pack` function.

    The three kwargs `word_size`, `endianness` and `sign` will default to using
    values in :mod:`pwnlib.context` if not specified as an argument.

    Arguments:
      args: Values to flatten
      preprocessor (function): Gets called on every element to optionally
         transform the element before flattening. If :const:`None` is
         returned, then the original value is uded.
      word_size (int): Word size of the converted integer.
      endianness (str): Endianness of the converted integer ("little"/"big").
      sign (str): Signedness of the converted integer (False/True)

    Examples:
      >>> flat(1, "test", [[["AB"]*2]*3], endianness = 'little', word_size = 16, sign = False)
      '\\x01\\x00testABABABABABAB'
      >>> flat([1, [2, 3]], preprocessor = lambda x: str(x+1))
      '234'
"""

    preprocessor = kwargs.pop('preprocessor', lambda x: None)
    word_size    = kwargs.pop('word_size', None)
    endianness   = kwargs.pop('endianness', None)
    sign         = kwargs.pop('sign', None)

    if kwargs != {}:
        raise TypeError("flat() does not support argument %r" % kwargs.popitem()[0])

    return _flat(args, preprocessor, make_packer(word_size))


@LocalContext
def fit(pieces=None, **kwargs):
    """fit(pieces, filler = de_bruijn(), length = None, preprocessor = None) -> str

    Generates a string from a dictionary mapping offsets to data to place at
    that offset.

    For each key-value pair in `pieces`, the key is either an offset or a byte
    sequence.  In the latter case, the offset will be the lowest index at which
    the sequence occurs in `filler`.  See examples below.

    Each piece of data is passed to :meth:`flat` along with the keyword
    arguments `word_size`, `endianness` and `sign`.

    Space between pieces of data is filled out using the iterable `filler`.  The
    `n`'th byte in the output will be byte at index ``n % len(iterable)`` byte
    in `filler` if it has finite length or the byte at index `n` otherwise.

    If `length` is given, the output will padded with bytes from `filler` to be
    this size.  If the output is longer than `length`, a :py:exc:`ValueError`
    exception is raised.

    If entries in `pieces` overlap, a :py:exc:`ValueError` exception is
    raised.

    Arguments:
      pieces: Offsets and values to output.
      length: The length of the output.
      filler: Iterable to use for padding.
      preprocessor (function): Gets called on every element to optionally
         transform the element before flattening. If :const:`None` is
         returned, then the original value is used.
      word_size (int): Word size of the converted integer.
      endianness (str): Endianness of the converted integer ("little"/"big").
      sign (str): Signedness of the converted integer (False/True)

    Examples:
      >>> fit({12: 0x41414141,
      ...      24: 'Hello',
      ...     })
      'aaaabaaacaaaAAAAeaaafaaaHello'
      >>> fit({'caaa': ''})
      'aaaabaaa'
      >>> fit({12: 'XXXX'}, filler = 'AB', length = 20)
      'ABABABABABABXXXXABAB'
      >>> fit({ 8: [0x41414141, 0x42424242],
      ...      20: 'CCCC'})
      'aaaabaaaAAAABBBBeaaaCCCC'

    """
    # HACK: To avoid circular imports we need to delay the import of `cyclic`
    from . import cyclic

    filler       = kwargs.pop('filler', cyclic.de_bruijn())
    length       = kwargs.pop('length', None)
    preprocessor = kwargs.pop('preprocessor', lambda x: None)
    word_size    = kwargs.pop('word_size', None)
    endianness   = kwargs.pop('endianness', None)
    sign         = kwargs.pop('sign', None)

    if kwargs != {}:
        raise TypeError("fit() does not support argument %r" % kwargs.popitem()[0])

    packer = make_packer()
    filler = iters.cycle(filler)
    out = ''

    if not length and not pieces:
        return ''

    if not pieces:
        return ''.join(filler.next() for f in range(length))

    # convert str keys to offsets
    pieces_ = dict()
    for k, v in pieces.items():
        if isinstance(k, (int, long)):
            pass
        elif isinstance(k, str):
            while k not in out:
                out += filler.next()
            k = out.index(k)
        else:
            raise TypeError("fit(): offset must be of type int or str, but got '%s'" % type(k))
        pieces_[k] = v
    pieces = pieces_

    # convert values to their flattened forms
    for k,v in pieces.items():
        pieces[k] = _flat([v], preprocessor, packer)

    # if we were provided a length, make sure everything fits
    last = max(pieces)
    if length and last and (last + len(pieces[last]) > length):
        raise ValueError("fit(): Pieces do not fit within `length` (= %d) bytes" % length)

    # insert data into output
    out = list(out)
    l = 0
    for k, v in sorted(pieces.items()):
        if k < l:
            raise ValueError("fit(): data at offset %d overlaps with previous data which ends at offset %d" % (k, l))
        while len(out) < k:
            out.append(filler.next())
        v = _flat([v], preprocessor, packer)
        l = k + len(v)

        # consume the filler for each byte of actual data
        for i in range(len(out), l):
            filler.next()

        out[k:l] = v

    # truncate/pad output
    if length:
        if l > length:
            raise ValueError("fit(): Pieces does not fit within `length` (= %d) bytes" % length)
        while len(out) < length:
            out.append(filler.next())
    else:
        out = out[:l]

    return ''.join(out)

<<<<<<< HEAD
def signed(integer):
    return unpack(pack(integer), signed=True)

def unsigned(integer):
    return unpack(pack(integer))
=======
def dd(dst, src, count = 0, skip = 0, seek = 0, truncate = False):
    """dd(dst, src, count = 0, skip = 0, seek = 0, truncate = False) -> dst

    Inspired by the command line tool ``dd``, this function copies `count` byte
    values from offset `seek` in `src` to offset `skip` in `dst`.  If `count` is
    0, all of ``src[seek:]`` is copied.

    If `dst` is a mutable type it will be updated.  Otherwise a new instance of
    the same type will be created.  In either case the result is returned.

    `src` can be an iterable of characters or integers, a unicode string or a
    file object.  If it is an iterable of integers, each integer must be in the
    range [0;255].  If it is a unicode string, its UTF-8 encoding will be used.

    The seek offset of file objects will be preserved.

    Arguments:
      dst: Supported types are `:class:file`, `:class:list`, `:class:tuple`,
           `:class:str`, `:class:bytearray` and `:class:unicode`.
      src: An iterable of byte values (characters or integers), a unicode
           string or a file object.
      count (int): How many bytes to copy.  If `count` is 0 or larger than
                   ``len(src[seek:])``, all bytes until the end of `src` are
                   copied.
      skip (int): Offset in `dst` to copy to.
      seek (int): Offset in `src` to copy from.
      truncate (bool): If `:const:True`, `dst` is truncated at the last copied
                       byte.

    Returns:
      A modified version of `dst`.  If `dst` is a mutable type it will be
      modified in-place.

    Examples:
    >>> dd(tuple('Hello!'), '?', skip = 5)
    ('H', 'e', 'l', 'l', 'o', '?')
    >>> dd(list('Hello!'), (63,), skip = 5)
    ['H', 'e', 'l', 'l', 'o', '?']
    >>> write('/tmp/foo', 'A' * 10)
    ... dd(file('/tmp/foo'), file('/dev/zero'), skip = 3, count = 4)
    ... read('/tmp/foo')
    'AAA\x00\x00\x00\x00AAA'
    >>> write('/tmp/foo', 'A' * 10)
    ... dd(file('/tmp/foo'), file('/dev/zero'), skip = 3, count = 4, truncate = True)
    ... read('/tmp/foo')
    'AAA\x00\x00\x00\x00'

    """

    # Re-open file objects to make sure we have the mode right
    if isinstance(src, file):
        src = file(src.name, 'rb')
    if isinstance(dst, file):
        real_dst = dst
        dst = file(dst.name, 'rb+')

    # Special case: both `src` and `dst` are files, so we don't need to hold
    # everything in memory
    if isinstance(src, file) and isinstance(dst, file):
        src.seek(seek)
        dst.seek(skip)
        n = 0
        if count:
            while n < count:
                s = src.read(min(count - n, 0x1000))
                if s == '':
                    break
                n += len(s)
                dst.write(s)
        else:
            while True:
                s = src.read(0x1000)
                if s == '':
                    break
                n += len(s)
                dst.write(s)
        if truncate:
            dst.truncate(skip + n)
        src.close()
        dst.close()
        return real_dst

    # Otherwise get `src` in canonical form, i.e. a string of at most `count`
    # bytes
    if isinstance(src, unicode):
        if count:
            # The only way to know where the `seek`th byte is, is to decode, but
            # we only need to decode up to the first `seek + count` code points
            src = src[:seek + count].encode('utf8')
            # The code points may result in more that `seek + count` bytes
            src = src[seek : seek + count]
        else:
            src = src.encode('utf8')[seek:]

    elif isinstance(src, file):
        src.seek(seek)
        src_ = ''
        if count:
            while len(src_) < count:
                s = src.read(count - len(src_))
                if s == '':
                    break
                src_ += s
        else:
            while True:
                s = src.read()
                if s == '':
                    break
                src_ += s
        src.close()
        src = src_

    elif isinstance(src, str):
        if count:
            src = src[seek : seek + count]
        else:
            src = src[seek:]

    elif hasattr(src, '__iter__'):
        src = src[seek:]
        src_ = ''
        for i, b in enumerate(src, seek):
            if count and i > count + seek:
                break
            if isinstance(b, str):
                src_ += b
            elif isinstance(b, (int, long)):
                if b > 255 or b < 0:
                    raise ValueError("dd(): Source value %d at index %d is not in range [0;255]" % (b, i))
                src_ += chr(b)
            else:
                raise TypeError("dd(): Unsupported `src` element type: %r" % type(b))
        src = src_

    else:
        raise TypeError("dd(): Unsupported `src` type: %r" % type(src))

    # If truncate, then where?
    if truncate:
        truncate = skip + len(src)

    # UTF-8 encode unicode `dst`
    if isinstance(dst, unicode):
        dst = dst.encode('utf8')
        utf8 = True
    else:
        utf8 = False

    # Match on the type of `dst`
    if   isinstance(dst, file):
        dst.seek(skip)
        dst.write(src)
        if truncate:
            dst.truncate(truncate)
        dst.close()
        dst = real_dst

    elif isinstance(dst, (list, bytearray)):
        dst[skip : skip + len(src)] = list(src)
        if truncate:
            while len(dst) > truncate:
                dst.pop()

    elif isinstance(dst, tuple):
        tail = dst[skip + len(src):]
        dst = dst[:skip] + tuple(src)
        if not truncate:
            dst = dst + tail

    elif isinstance(dst, str):
        tail = dst[skip + len(src):]
        dst = dst[:skip] + src
        if not truncate:
            dst = dst + tail

    else:
        raise TypeError("dd(): Unsupported `dst` type: %r" % type(dst))

    if utf8:
        dst = dst.decode('utf8')

    return dst
>>>>>>> bc93beb5
<|MERGE_RESOLUTION|>--- conflicted
+++ resolved
@@ -83,11 +83,8 @@
         '\\xff\\x00'
         >>> pack(0x0102030405, 'all', 'little', True)
         '\\x05\\x04\\x03\\x02\\x01'
-<<<<<<< HEAD
         >>> pack(-1)
         '\\xff\\xff\\xff\\xff'
-=======
->>>>>>> bc93beb5
         >>> pack(0x80000000, 'all', 'big', True)
         '\\x00\\x80\\x00\\x00\\x00'
 """
@@ -672,13 +669,12 @@
 
     return ''.join(out)
 
-<<<<<<< HEAD
 def signed(integer):
     return unpack(pack(integer), signed=True)
 
 def unsigned(integer):
     return unpack(pack(integer))
-=======
+
 def dd(dst, src, count = 0, skip = 0, seek = 0, truncate = False):
     """dd(dst, src, count = 0, skip = 0, seek = 0, truncate = False) -> dst
 
@@ -860,5 +856,4 @@
     if utf8:
         dst = dst.decode('utf8')
 
-    return dst
->>>>>>> bc93beb5
+    return dst