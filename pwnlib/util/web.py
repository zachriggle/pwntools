--- conflicted
+++ resolved
@@ -1,15 +1,8 @@
 # -*- coding: utf-8 -*-
-<<<<<<< HEAD
-import os, tempfile, urllib2, logging
+import os, tempfile, logging
+from requests import *
+from .misc import size
 log = logging.getLogger(__name__)
-=======
-import os, tempfile
-from requests import *
-from .. import log
-from .misc import size
->>>>>>> b2cd8fde
-
-
 
 def wget(url, save=None, timeout=5, **kwargs):
     """wget(url, save=None, timeout=5) -> str
@@ -32,43 +25,44 @@
       >>> result == file('robots.txt').read()
       True
     """
-    log.waitfor("Downloading '%s'" % url)
+    with log.progress("Downloading '%s'" % url) as w:
+        w.status("Making request...")
 
-    response = get(url, stream=True, **kwargs)
+        response = get(url, stream=True, **kwargs)
 
-    if not response.ok:
-        log.done_failure("Got code %s" % response.status_code)
-        return
+        if not response.ok:
+            w.failure("Got code %s" % response.status_code)
+            return
 
-    total_size = int(response.headers.get('content-length',0))
+        total_size = int(response.headers.get('content-length',0))
 
-    log.status('0 / %s' % size(total_size))
+        w.status('0 / %s' % size(total_size))
 
-    # Find out the next largest size we can represent as
-    chunk_size = 1
-    while chunk_size < (total_size/10):
-        chunk_size *= 1000
+        # Find out the next largest size we can represent as
+        chunk_size = 1
+        while chunk_size < (total_size/10):
+            chunk_size *= 1000
 
-    # Count chunks as they're received
-    total_data    = ''
+        # Count chunks as they're received
+        total_data    = ''
 
-    # Loop until we have all of the data
-    for chunk in response.iter_content(chunk_size = 2**10):
-        total_data    += chunk
-        if total_size:
-            log.status('%s / %s' % (size(total_data), size(total_size)))
+        # Loop until we have all of the data
+        for chunk in response.iter_content(chunk_size = 2**10):
+            total_data    += chunk
+            if total_size:
+                w.status('%s / %s' % (size(total_data), size(total_size)))
+            else:
+                w.status('%s' % size(total_data))
+
+        # Save to the target file if provided
+        if save:
+            if not isinstance(save, (str, unicode)):
+                save = os.path.basename(url)
+                save = save or NamedTemporaryFile(dir='.', delete=False).name
+            with file(save,'wb+') as f:
+                f.write(total_data)
+                w.success('Saved %r (%s)' % (f.name, size(total_data)))
         else:
-            log.status('%s' % size(total_data))
+            w.success('%s' % size(total_data))
 
-    # Save to the target file if provided
-    if save:
-        if not isinstance(save, (str, unicode)):
-            save = os.path.basename(url)
-            save = save or NamedTemporaryFile(dir='.', delete=False).name
-        with file(save,'wb+') as f:
-            f.write(total_data)
-            log.done_success('Saved %r (%s)' % (f.name, size(total_data)))
-    else:
-        log.done_success('%s' % size(total_data))
-
-    return total_data
+        return total_data
