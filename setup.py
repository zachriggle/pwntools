--- conflicted
+++ resolved
@@ -83,11 +83,7 @@
 setup(
     name                 = 'pwntools',
     packages             = find_packages(),
-<<<<<<< HEAD
-    version              = '3.2.0',
-=======
-    version              = '3.3.0dev',
->>>>>>> 30c34b78
+    version              = '3.3.0beta0',
     data_files           = [('',
                              glob.glob('*.md') + glob.glob('*.txt')),
                             ],
