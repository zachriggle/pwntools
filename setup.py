--- conflicted
+++ resolved
@@ -86,11 +86,7 @@
 setup(
     name                 = 'pwntools',
     packages             = find_packages(),
-<<<<<<< HEAD
-    version              = '3.7.0dev',
-=======
-    version              = '3.6.0',
->>>>>>> 043627a5
+    version              = '3.7.0beta0',
     data_files           = [('',
                              glob.glob('*.md') + glob.glob('*.txt')),
                             ],
