#!/usr/bin/env python2
import glob
import os
import platform
import sys
from distutils.command.install import INSTALL_SCHEMES
from distutils.sysconfig import get_python_inc
from distutils.util import convert_path

from setuptools import find_packages
from setuptools import setup

# Get all template files
templates = []
for dirpath, dirnames, filenames in os.walk(convert_path('pwnlib/shellcraft/templates')):
    for f in filenames:
        templates.append(os.path.relpath(os.path.join(dirpath, f), 'pwnlib'))

# This makes pwntools-LICENSE.txt appear with the package folders
for scheme in INSTALL_SCHEMES.values():
    scheme['data'] = scheme['purelib']

# Find all of the console scripts
console_scripts = []
for filename in glob.glob('pwnlib/commandline/*'):
    filename = os.path.basename(filename)
    filename, ext = os.path.splitext(filename)

    if ext != '.py' or '__init__' in filename:
        continue

    script = '%s=pwnlib.commandline.%s:main' % (filename, filename)
    console_scripts.append(script)

install_requires     = ['paramiko>=1.15.2',
                        'mako>=1.0.0',
                        'pyelftools>=0.2.3',
                        'capstone',
                        'ropgadget>=5.3',
                        'pyserial>=2.7',
                        'requests>=2.0',
                        'pip>=6.0.8',
                        'tox>=1.8.1',
                        'pygments>=2.0',
                        'pysocks',
                        'python-dateutil']

# This is a hack until somebody ports psutil to OpenBSD
if platform.system() != 'OpenBSD':
    install_requires.append('psutil>=2.1.3')

# Check that the user has installed the Python development headers
PythonH = os.path.join(get_python_inc(), 'Python.h')
if not os.path.exists(PythonH):
    print >> sys.stderr, "You must install the Python development headers!"
    print >> sys.stderr, "$ apt-get install python-dev"
    sys.exit(-1)

setup(
    name                 = 'pwntools',
    packages             = find_packages(),
<<<<<<< HEAD
    version              = '3.1.0-beta',
=======
    version              = '3.0.1',
>>>>>>> 5c804d49
    data_files           = [('',
                             ['LICENSE-pwntools.txt',
                             ]),
                            ],
    package_data         = {
        'pwnlib': [
            'data/crcsums.txt',
            'data/useragents/useragents.txt',
            'data/binutils/*',
            'data/includes/*.h',
            'data/includes/*/*.h',
        ] + templates,
    },
    entry_points = {'console_scripts': console_scripts},
    scripts              = glob.glob("bin/*"),
    description          = "CTF framework and exploit development library.",
    author               = "Zach Riggle",
    author_email         = "zachriggle@gmail.com",
    url                  = 'https://pwntools.com',
    download_url         = "https://pwntools.com/tarball/stable",
    install_requires     = install_requires,
    license              = "Mostly MIT, some GPL/BSD, see LICENSE-pwntools.txt and LICENSE-pwntools.txt",
    classifiers          = [
        'Topic :: Security',
        'Environment :: Console',
        'Operating System :: OS Independent',
        'License :: OSI Approved :: MIT License',
        'Programming Language :: Python :: 2.7',
        'Intended Audience :: Developers'
    ]
)<|MERGE_RESOLUTION|>--- conflicted
+++ resolved
@@ -59,11 +59,7 @@
 setup(
     name                 = 'pwntools',
     packages             = find_packages(),
-<<<<<<< HEAD
     version              = '3.1.0-beta',
-=======
-    version              = '3.0.1',
->>>>>>> 5c804d49
     data_files           = [('',
                              ['LICENSE-pwntools.txt',
                              ]),
@@ -83,7 +79,7 @@
     author               = "Zach Riggle",
     author_email         = "zachriggle@gmail.com",
     url                  = 'https://pwntools.com',
-    download_url         = "https://pwntools.com/tarball/stable",
+    download_url         = "https://pwntools.com/tarball/beta",
     install_requires     = install_requires,
     license              = "Mostly MIT, some GPL/BSD, see LICENSE-pwntools.txt and LICENSE-pwntools.txt",
     classifiers          = [
