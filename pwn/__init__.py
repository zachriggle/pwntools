--- conflicted
+++ resolved
@@ -75,10 +75,6 @@
     # install a log handler and turn logging all the way up
     import pwnlib.log as log
     import logging
-<<<<<<< HEAD
-    log.rootlogger.setLevel(1)
-=======
->>>>>>> 69073530
     log.install_default_handler()
 
 closure()
